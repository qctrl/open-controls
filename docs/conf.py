# Configuration file for the Sphinx documentation builder.
#
# This file only contains a selection of the most common options. For a full
# list see the documentation:
# https://www.sphinx-doc.org/en/master/usage/configuration.html

# -- Path setup --------------------------------------------------------------

# If extensions (or modules to document with autodoc) are in another directory,
# add these directories to sys.path here. If the directory is relative to the
# documentation root, use os.path.abspath to make it absolute, like shown here.
#
import os
import sys
import toml

sys.path.insert(0, os.path.abspath('..'))

# -- Project information -----------------------------------------------------
parsed = toml.load("../pyproject.toml")
package_info = parsed['tool']['poetry']
project = package_info['description']
author = ", ".join(package_info['authors'])
release = package_info['version']
copyright = '2019, Q-CTRL <support@q-ctrl.com>'

# -- General configuration ---------------------------------------------------

# Add any Sphinx extension module names here, as strings. They can be
# extensions coming with Sphinx (named 'sphinx.ext.*') or your custom
# ones.
extensions = [
    'sphinx.ext.autodoc',
    'sphinx.ext.coverage',
    'sphinx.ext.mathjax',
    'sphinx.ext.napoleon'
]

master_doc = 'index'

# Add any paths that contain templates here, relative to this directory.
templates_path = ['_templates']

# List of patterns, relative to source directory, that match files and
# directories to ignore when looking for source files.
# This pattern also affects html_static_path and html_extra_path.
exclude_patterns = []


# -- Options for HTML output -------------------------------------------------

# The theme to use for HTML and HTML Help pages.  See the documentation for
# a list of builtin themes.
#
html_theme = 'default'

# Add any paths that contain custom static files (such as style sheets) here,
# relative to this directory. They are copied after the builtin static files,
# so a file named "default.css" will overwrite the builtin "default.css".
html_static_path = ['_static']
html_css_files = [
    'https://dev.docs.q-ctrl.com/assets/css/readthedocs.css',
]
html_js_files = [
<<<<<<< HEAD
    'https://dev.docs.q-ctrl.com/assets/js/readthedocs.js',
=======
    'https://dev.docs.q-ctrl.com/assets/js/sphinx.js',
>>>>>>> 78afb05d
]
html_logo = '_static/logo.svg'<|MERGE_RESOLUTION|>--- conflicted
+++ resolved
@@ -62,10 +62,6 @@
     'https://dev.docs.q-ctrl.com/assets/css/readthedocs.css',
 ]
 html_js_files = [
-<<<<<<< HEAD
     'https://dev.docs.q-ctrl.com/assets/js/readthedocs.js',
-=======
-    'https://dev.docs.q-ctrl.com/assets/js/sphinx.js',
->>>>>>> 78afb05d
 ]
 html_logo = '_static/logo.svg'