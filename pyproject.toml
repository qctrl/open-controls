[tool.poetry]
name = "qctrl-open-controls"
<<<<<<< HEAD
version = "10.0.0"
description = "Q-CTRL Open Controls"
=======
version = "10.0.1"
description = "Q-CTRL Python Open Controls"
>>>>>>> aab75421
license = "Apache-2.0"
authors = ["Q-CTRL <support@q-ctrl.com>"]
maintainers = ["Q-CTRL <support@q-ctrl.com>"]
readme = "README.md"
homepage = "https://q-ctrl.com"
repository = "https://github.com/qctrl/open-controls"
documentation = "https://docs.q-ctrl.com/open-controls/references/qctrl-open-controls/"
keywords = [
    "black opal",
    "boulder opal",
    "fire opal",
    "nisq",
    "open controls",
    "q control",
    "q ctrl",
    "q-control",
    "q-ctrl",
    "qcontrol",
    "qctrl",
    "quantum",
    "quantum algorithms",
    "quantum circuits",
    "quantum coding",
    "quantum coding software",
    "quantum computing",
    "quantum control",
    "quantum control software",
    "quantum control theory",
    "quantum engineering",
    "quantum error correction",
    "quantum firmware",
    "quantum fundamentals",
    "quantum sensing",
    "qubit",
    "qudit"
]
classifiers = [
    "Development Status :: 5 - Production/Stable",
    "Environment :: Console",
    "Intended Audience :: Developers",
    "Intended Audience :: Education",
    "Intended Audience :: Science/Research",
    "Natural Language :: English",
    "Operating System :: OS Independent",
    "Programming Language :: Python :: 3.8",
    "Programming Language :: Python :: 3.9",
    "Programming Language :: Python :: 3.10",
    "Programming Language :: Python :: 3.11",
    "Topic :: Internet :: WWW/HTTP",
    "Topic :: Scientific/Engineering :: Physics",
    "Topic :: Scientific/Engineering :: Visualization",
    "Topic :: Software Development :: Embedded Systems",
    "Topic :: System :: Distributed Computing"
]
packages = [
    { include = "qctrlopencontrols" },
]

[tool.poetry.dependencies]
python = ">=3.8,<3.12"
numpy = ">=1.24.0"

[tool.poetry.dev-dependencies]
black = "^23.1.0"
isort = "^5.7.0"
mypy = "^1.1.1"
pre-commit = "^2.9.3"
pylint = "^2.17.1"
pytest = "^7.2.2"
qctrl-sphinx-theme = "~0.1.3"
sphinx = "^5.0.0"
tomli = "^2.0.1"

[tool.poetry.urls]
GitHub = "https://github.com/qctrl"
Twitter = "https://twitter.com/qctrlHQ"

[tool.black]
exclude = '''
(
     /(
         docs
     )/
)
'''

[tool.isort]
profile = "black"
force_grid_wrap = "2"
known_first_party = "qctrlopencontrols"


[build-system]
requires = ["poetry-core"]
build-backend = "poetry.core.masonry.api"

#  _______________________________________
# / If you update this file, please run   \
# | `poetry update --lock` to update the  |
# \ file "poetry.lock".                   /
#  ---------------------------------------
#        \   ^__^
#         \  (oo)\_______
#            (__)\       )\/\
#                ||----w |
#                ||     ||<|MERGE_RESOLUTION|>--- conflicted
+++ resolved
@@ -1,12 +1,7 @@
 [tool.poetry]
 name = "qctrl-open-controls"
-<<<<<<< HEAD
-version = "10.0.0"
+version = "10.0.1"
 description = "Q-CTRL Open Controls"
-=======
-version = "10.0.1"
-description = "Q-CTRL Python Open Controls"
->>>>>>> aab75421
 license = "Apache-2.0"
 authors = ["Q-CTRL <support@q-ctrl.com>"]
 maintainers = ["Q-CTRL <support@q-ctrl.com>"]
