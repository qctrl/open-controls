--- conflicted
+++ resolved
@@ -1,10 +1,6 @@
 [tool.poetry]
 name = "qctrl-open-controls"
-<<<<<<< HEAD
-version = "8.4.0"
-=======
 version = "9.0.0"
->>>>>>> b3a1053a
 description = "Q-CTRL Python Open Controls"
 license = "Apache-2.0"
 authors = ["Q-CTRL <support@q-ctrl.com>"]
@@ -40,13 +36,8 @@
 ]
 
 [tool.poetry.dependencies]  # https://poetry.eustace.io/docs/versions
-<<<<<<< HEAD
-python = ">=3.6.4,<3.11"
-numpy = "^1.16"
-=======
-python = ">=3.7,<3.10"
+python = ">=3.7,<3.11"
 numpy = "^1.20.0"
->>>>>>> b3a1053a
 toml = "^0.10.0"
 
 
