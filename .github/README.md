# Q-CTRL Python Open Controls

Q-CTRL Open Controls is an open-source Python package that makes it easy to
create and deploy established error-robust quantum control protocols from the
open literature. The aim of the package is to be the most comprehensive library
of published and tested quantum control techniques developed by the community,
with easy to use export functions allowing users to deploy these controls on:

- Custom quantum hardware
- Publicly available cloud quantum computers
- The [Q-CTRL product suite](https://q-ctrl.com/products/)

Anyone interested in quantum control is welcome to contribute to this project.

## Installation

Q-CTRL Open Controls can be installed through `pip` or from source. We recommend
the `pip` distribution to get the most recent stable release. If you want the
latest features then install from source.

### Requirements

<<<<<<< HEAD
To use Q-CTRL Open Controls you will need an installation of Python (>=3.6.4, <3.11).
=======
To use Q-CTRL Open Controls you will need an installation of Python (>=3.7, <3.10).
>>>>>>> b3a1053a
We recommend using the [Anaconda](https://www.anaconda.com/) distribution of
Python. Anaconda includes standard numerical and scientific Python packages
which are optimally compiled for your machine. Follow the [Anaconda
Installation](https://docs.anaconda.com/anaconda/install/) instructions and
consult the [Anaconda User
guide](https://docs.anaconda.com/anaconda/user-guide/) to get started.

We use interactive jupyter notebooks for our usage examples. The Anaconda
python distribution comes with editors for these files, or you can [install the
jupyter notebook editor](https://jupyter.org/install) on its own.

### Using PyPi

Use `pip` to install the latest version of Q-CTRL Open Controls.

```shell
pip install qctrl-open-controls
```

### From Source

The source code is hosted on
[Github](https://github.com/qctrl/python-open-controls). The repository can be
cloned using

```shell
git clone git@github.com:qctrl/python-open-controls.git
```

Once the clone is complete, you have two options:

1. Using setup.py

   ```shell
   cd python-open-controls
   python setup.py develop
   ```

   **Note:** We recommend installing using `develop` to point your installation
   at the source code in the directory where you cloned the repository.

1. Using Poetry

   Follow the instructions from the
   [Poetry documentation](https://python-poetry.org/docs/#installation) to
   install Poetry.

   After you have installed Poetry, use:

   ```bash
   cd python-open-controls
   poetry install
   ```

Once installed via one of the above methods, test your installation by running
`pytest`
in the `python-open-controls` directory.

```shell
pytest
```

## Usage

See the [Jupyter notebooks](../examples).

## Contributing

For general guidelines, see [Contributing](https://github.com/qctrl/.github/blob/master/CONTRIBUTING.md).

### Building documentation

Documentation generation relies on [Sphinx](http://www.sphinx-doc.org). Automated builds are done on each merge to master.

To build locally:

1. Ensure you have used one of the install options above.
1. Execute the make file from the docs directory:

    If using Poetry:

    ```bash
    cd docs
    poetry run make html
    ```

    If using setuptools:

    ```bash
    cd docs
    # Activate your virtual environment if required
    make html
    ```

The generated HTML will appear in the `docs/_build/html` directory.

### Formatting, linting, and static analysis

Code is formatted, linted and checked using the following tools:
- [Black](https://github.com/psf/black)
- [Pylint](https://pypi.org/project/pylint/)
- [isort](https://github.com/timothycrosley/isort)
- [mypy](http://mypy-lang.org/)

These checks are run on all code merged to master, and may also be run locally from the python-open-controls
directory:

```shell
pip install black pylint_runner isort mypy
mypy
isort --check
black --check .
pylint_runner
```

Black and isort, in addition to checking code, can also automatically apply fixes. To fix all code
in the python-open-controls tree, run:

```shell
isort
black .
```

You can also run these checks only in the files that you changed by using the
`pre-commit` tool. To use it, run:

```shell
pip install pre-commit
pre-commit install
```

With this, the checks will run every time that you commit code with
`git commit`. If you prefer to run the checks every time that you push changes
instead of when you commit changes, use `pre-commit install -t pre-push`.

If you no longer wish to use `pre-commit`, you can uninstall it by running
`pre-commit uninstall` in the `python-open-controls` directory (or by running
`pre-commit uninstall -t pre-push`, if you used the pre-push hooks).

## Credits

See
[Contributors](https://github.com/qctrl/python-open-controls/graphs/contributors).

## License

See [LICENSE](../LICENSE).<|MERGE_RESOLUTION|>--- conflicted
+++ resolved
@@ -20,11 +20,7 @@
 
 ### Requirements
 
-<<<<<<< HEAD
-To use Q-CTRL Open Controls you will need an installation of Python (>=3.6.4, <3.11).
-=======
-To use Q-CTRL Open Controls you will need an installation of Python (>=3.7, <3.10).
->>>>>>> b3a1053a
+To use Q-CTRL Open Controls you will need an installation of Python (>=3.7, <3.11).
 We recommend using the [Anaconda](https://www.anaconda.com/) distribution of
 Python. Anaconda includes standard numerical and scientific Python packages
 which are optimally compiled for your machine. Follow the [Anaconda
