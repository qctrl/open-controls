--- conflicted
+++ resolved
@@ -1,4 +1,3 @@
-#################### Maintained by repositories-manager - do not edit directly ####################
 name: Pull request workflow
 
 on:
@@ -15,7 +14,6 @@
     # Filter out Draft Pull Requests
     if: github.event.pull_request.draft == false
     runs-on: ubuntu-latest
-<<<<<<< HEAD
     container: qctrl/ci-images:python-3.11-ci
     steps:
       - uses: actions/checkout@v4
@@ -27,19 +25,11 @@
         run: |
           git config --global --add safe.directory $GITHUB_WORKSPACE
           /scripts/check-for-internal-versions.sh
-=======
-    steps:
-      - uses: actions/checkout@v4
-      - name: Ensure no development packages have been set
-        run: |
-          source <(curl -sL http://ci.q-ctrl.com)
-          ./ci docker run qctrl/ci-images:python-3.11-ci /scripts/check-for-internal-versions.sh
->>>>>>> 6abc339a
+
   linting:
     # Filter out PRs originating from this repository (triggers on-push.yml instead)
     if: github.event.pull_request.head.repo.fork == true
     runs-on: ubuntu-latest
-<<<<<<< HEAD
     container: qctrl/ci-images:python-3.11-ci
     steps:
     - uses: actions/checkout@v4
@@ -55,31 +45,16 @@
       run: |
         poetry run pre-commit run -- -a
 
-=======
-    steps:
-    - uses: actions/checkout@v4
-    - name: Install Python dependencies
-      run: |
-        source <(curl -sL http://ci.q-ctrl.com)
-        ./ci docker run qctrl/ci-images:python-3.11-ci /scripts/install-python-dependencies.sh
-    - name: Run Pre-Commit
-      run: |
-        ./ci docker run qctrl/ci-images:python-3.11-ci poetry run pre-commit run -- -a
->>>>>>> 6abc339a
   pytest:
     # Filter out PRs originating from this repository (triggers on-push.yml instead)
     if: github.event.pull_request.head.repo.fork == true
     runs-on: ubuntu-latest
-<<<<<<< HEAD
     container: qctrl/ci-images:python-${{ matrix.python }}-ci
-=======
->>>>>>> 6abc339a
     strategy:
       matrix:
         python: ["3.9", "3.10", "3.11"]
     steps:
     - uses: actions/checkout@v4
-<<<<<<< HEAD
     - name: Download CI tool
       shell: bash
       run: |
@@ -92,15 +67,6 @@
       run: |
         /scripts/pytest.sh
 
-=======
-    - name: Install Python dependencies
-      run: |
-        source <(curl -sL http://ci.q-ctrl.com)
-        ./ci docker run qctrl/ci-images:python-${{ matrix.python }}-ci /scripts/install-python-dependencies.sh
-    - name: Run Pytest
-      run: |
-        ./ci docker run qctrl/ci-images:python-${{ matrix.python }}-ci /scripts/pytest.sh
->>>>>>> 6abc339a
   sphinx_documentation:
     # Filter out PRs originating from this repository (triggers on-push.yml instead)
     if: github.event.pull_request.head.repo.fork == true
@@ -109,5 +75,4 @@
     - uses: actions/checkout@v4
     - name: Build Sphinx Image
       run: |
-        docker build -f ./docs/Dockerfile
-#################### Maintained by repositories-manager - do not edit directly ####################+        docker build -f ./docs/Dockerfile