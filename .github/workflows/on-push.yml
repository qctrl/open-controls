--- conflicted
+++ resolved
@@ -38,11 +38,7 @@
     runs-on: ubuntu-latest
     strategy:
       matrix:
-<<<<<<< HEAD
-        python: ["3.6", "3.7", "3.8", "3.9", "3.10"]
-=======
-        python: [3.7, 3.8, 3.9]
->>>>>>> b3a1053a
+        python: [3.7, 3.8, 3.9, 3.10]
     steps:
     - uses: actions/checkout@v2
     - name: Install Python dependencies
