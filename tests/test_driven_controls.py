--- conflicted
+++ resolved
@@ -23,10 +23,6 @@
 
 from qctrlopencontrols.exceptions import ArgumentsValueError
 from qctrlopencontrols import DrivenControl
-<<<<<<< HEAD
-=======
-
->>>>>>> d3fc1cf6
 
 from qctrlopencontrols.driven_controls.constants import (
     UPPER_BOUND_SEGMENTS, UPPER_BOUND_RABI_RATE, UPPER_BOUND_DETUNING_RATE)
@@ -159,9 +155,6 @@
     assert np.allclose(plot_data['times'], times)
     assert np.allclose(plot_data['amplitudes_x'], x_amplitude)
     assert np.allclose(plot_data['amplitudes_y'], y_amplitude)
-<<<<<<< HEAD
-    assert np.allclose(plot_data['detunings'], z_amplitude)
-=======
     assert np.allclose(plot_data['detunings'], z_amplitude)
 
 def test_pretty_print():
@@ -186,7 +179,7 @@
     _pretty_rabi_rates = [str(_rabi_rate/_maximum_rabi_rate)
                           for _rabi_rate in _rabi_rates]
     _pretty_azimuthal_angles = [str(azimuthal_angle/np.pi)
-                               for azimuthal_angle in _azimuthal_angles]
+                                for azimuthal_angle in _azimuthal_angles]
     _pretty_detunings = [str(detuning/_maximum_detuning)
                          for detuning in _detunings]
     _pretty_durations = [str(duration/3.) for duration in _durations]
@@ -285,5 +278,4 @@
 
     _pretty_string = '\n'.join(_pretty_string)
 
-    assert str(driven_control) == _pretty_string
->>>>>>> d3fc1cf6
+    assert str(driven_control) == _pretty_string