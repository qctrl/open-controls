--- conflicted
+++ resolved
@@ -10,18 +10,4 @@
 # distributed under the License is distributed on an "AS IS" BASIS,
 # WITHOUT WARRANTIES OR CONDITIONS OF ANY KIND, either express or implied.
 # See the License for the specific language governing permissions and
-<<<<<<< HEAD
-# limitations under the License.
-
-"""
-=================
-Exceptions module
-=================
-"""
-
-from .exceptions import ArgumentsValueError
-
-__all__ = ['ArgumentsValueError']
-=======
-# limitations under the License.
->>>>>>> 20f32f95
+# limitations under the License.