--- conflicted
+++ resolved
@@ -16,11 +16,7 @@
 Top-level package for Q-CTRL Open Controls.
 """
 
-<<<<<<< HEAD
-__version__ = "8.4.0"
-=======
 __version__ = "9.0.0"
->>>>>>> b3a1053a
 
 from .driven_controls.driven_control import DrivenControl
 from .driven_controls.predefined import (
